import sys
import unittest

sys.path.insert(0, ".")


from app.repositories.custom_bot import (
    alias_exists,
    delete_alias_by_id,
    delete_bot_by_id,
    delete_bot_publication,
    find_all_published_bots,
    find_bot_by_id,
    find_owned_bots_by_user_id,
    find_pinned_public_bots,
    find_recently_used_bots_by_user_id,
    find_starred_bots_by_user_id,
    store_alias,
    store_bot,
    update_alias_is_origin_accessible,
    update_alias_last_used_time,
    update_alias_star_status,
    update_bot,
    update_bot_last_used_time,
    update_bot_publication,
    update_bot_shared_status,
    update_bot_star_status,
    update_knowledge_base_id,
)
from app.repositories.models.custom_bot import (
    ActiveModelsModel,
    AgentModel,
    AgentToolModel,
    BotAliasModel,
    ConversationQuickStarterModel,
    GenerationParamsModel,
    KnowledgeModel,
)
from app.repositories.models.custom_bot_guardrails import BedrockGuardrailsModel
from app.repositories.models.custom_bot_kb import (
    AnalyzerParamsModel,
    BedrockKnowledgeBaseModel,
    FixedSizeParamsModel,
    OpenSearchParamsModel,
)
from app.repositories.models.custom_bot_kb import SearchParamsModel as SearchParamsModelKB
from app.usecases.bot import fetch_all_bots
from app.utils import get_current_time
from tests.test_repositories.utils.bot_factory import (
    _create_test_bot_model,
    create_test_partial_shared_bot,
    create_test_pinned_public_bot,
    create_test_private_bot,
    create_test_public_bot,
    create_test_published_bot,
)


class TestCustomBotRepository(unittest.TestCase):
    def test_store_and_find_bot(self):
        bot = _create_test_bot_model(
            id="1",
            title="Test Bot",
            description="Test Bot Description",
            instruction="Test Bot Prompt",
            shared_scope="all",
            shared_status="shared",
            is_starred=False,
            owner_user_id="user1",
            knowledge=KnowledgeModel(
                source_urls=["https://aws.amazon.com/"],
                sitemap_urls=["https://aws.amazon.sitemap.xml"],
                filenames=["test.txt"],
                s3_urls=["s3://test-user/test-bot/"],
            ),
            published_api_stack_name="TestApiStack",
            published_api_datetime=1627984879,
            published_api_codebuild_id="TestCodeBuildId",
            display_retrieved_chunks=True,
            conversation_quick_starters=[
                ConversationQuickStarterModel(title="QS title", example="QS example")
            ],
            bedrock_knowledge_base=BedrockKnowledgeBaseModel(
                embeddings_model="titan_v2",
                open_search=OpenSearchParamsModel(
                    analyzer=AnalyzerParamsModel(
                        character_filters=["icu_normalizer"],
                        tokenizer="kuromoji_tokenizer",
                        token_filters=["kuromoji_baseform"],
                    )
                ),
                search_params=SearchParamsModelKB(
                    max_results=20,
                    search_type="hybrid",
                ),
                chunking_configuration=FixedSizeParamsModel(
                    chunking_strategy="fixed_size",
                    max_tokens=2000,
                    overlap_percentage=0,
                ),
                parsing_model="anthropic.claude-3-sonnet-v1",
                web_crawling_scope="DEFAULT",
            ),
            bedrock_guardrails=BedrockGuardrailsModel(
                is_guardrail_enabled=True,
                hate_threshold=0,
                insults_threshold=0,
                sexual_threshold=0,
                violence_threshold=0,
                misconduct_threshold=0,
                grounding_threshold=0.0,
                relevance_threshold=0.0,
                guardrail_arn="arn:aws:guardrail",
                guardrail_version="v1",
            ),
        )
        store_bot(bot)

        # Assert bot is stored and reconstructed correctly
        bot = find_bot_by_id("1")
        self.assertEqual(bot.id, "1")
        self.assertEqual(bot.title, "Test Bot")
        self.assertEqual(bot.description, "Test Bot Description")
        self.assertEqual(bot.instruction, "Test Bot Prompt")
        self.assertEqual(bot.create_time, 1627984879.9)
        self.assertEqual(bot.last_used_time, 1627984879.9)
        self.assertEqual(bot.is_starred, False)

        self.assertEqual(bot.generation_params.max_tokens, 2000)
        self.assertEqual(bot.generation_params.top_k, 250)
        self.assertEqual(bot.generation_params.top_p, 0.999)
        self.assertEqual(bot.generation_params.temperature, 0.6)

        self.assertEqual(bot.owner_user_id, "user1")
        self.assertEqual(bot.shared_scope, "all")
        self.assertEqual(bot.shared_status, "shared")
        self.assertEqual(bot.allowed_cognito_users, [])
        self.assertEqual(bot.allowed_cognito_groups, [])

        self.assertEqual(bot.knowledge.source_urls, ["https://aws.amazon.com/"])
        self.assertEqual(bot.knowledge.sitemap_urls, ["https://aws.amazon.sitemap.xml"])
        self.assertEqual(bot.knowledge.filenames, ["test.txt"])
        self.assertEqual(bot.knowledge.s3_urls, ["s3://test-user/test-bot/"])
        self.assertEqual(bot.sync_status, "RUNNING")
        self.assertEqual(bot.sync_status_reason, "reason")
        self.assertEqual(bot.sync_last_exec_id, "")
        self.assertEqual(bot.published_api_stack_name, "TestApiStack")
        self.assertEqual(bot.published_api_datetime, 1627984879)
        self.assertEqual(len(bot.conversation_quick_starters), 1)
        self.assertEqual(bot.conversation_quick_starters[0].title, "QS title")
        self.assertEqual(bot.conversation_quick_starters[0].example, "QS example")
        self.assertEqual(bot.bedrock_knowledge_base.embeddings_model, "titan_v2")
        self.assertEqual(
            bot.bedrock_knowledge_base.chunking_configuration.max_tokens, 2000
        )
        self.assertEqual(
            bot.bedrock_knowledge_base.chunking_configuration.overlap_percentage, 0
        )

        self.assertEqual(
            bot.bedrock_knowledge_base.open_search.analyzer.character_filters,
            ["icu_normalizer"],
        )
        self.assertEqual(
            bot.bedrock_knowledge_base.open_search.analyzer.tokenizer,
            "kuromoji_tokenizer",
        )
        self.assertEqual(
            bot.bedrock_knowledge_base.open_search.analyzer.token_filters,
            ["kuromoji_baseform"],
        )
        self.assertEqual(bot.bedrock_knowledge_base.search_params.max_results, 20)
        self.assertEqual(bot.bedrock_knowledge_base.search_params.search_type, "hybrid")
        self.assertEqual(bot.bedrock_guardrails.is_guardrail_enabled, True)
        self.assertEqual(bot.bedrock_guardrails.hate_threshold, 0)
        self.assertEqual(bot.bedrock_guardrails.insults_threshold, 0)
        self.assertEqual(bot.bedrock_guardrails.sexual_threshold, 0)
        self.assertEqual(bot.bedrock_guardrails.violence_threshold, 0)
        self.assertEqual(bot.bedrock_guardrails.misconduct_threshold, 0)
        self.assertEqual(bot.bedrock_guardrails.grounding_threshold, 0.0)
        self.assertEqual(bot.bedrock_guardrails.relevance_threshold, 0.0)
        self.assertEqual(bot.bedrock_guardrails.guardrail_arn, "arn:aws:guardrail")
        self.assertEqual(bot.bedrock_guardrails.guardrail_version, "v1")

        # Assert bot is stored in user1's bot list
        bot = find_owned_bots_by_user_id("user1")
        self.assertEqual(len(bot), 1)
        self.assertEqual(bot[0].id, "1")
        self.assertEqual(bot[0].title, "Test Bot")
        self.assertEqual(bot[0].create_time, 1627984879.9)
        self.assertEqual(bot[0].last_used_time, 1627984879.9)
        self.assertEqual(bot[0].is_starred, False)
        self.assertEqual(bot[0].is_starred, False)
        self.assertEqual(bot[0].description, "Test Bot Description")

        delete_bot_by_id("user1", "1")
        bot = find_owned_bots_by_user_id("user1")
        self.assertEqual(len(bot), 0)

    def test_update_bot_last_used_time(self):
        bot = create_test_private_bot("1", False, "user1")
        store_bot(bot)
        update_bot_last_used_time("user1", "1")

        bot = find_bot_by_id("1")
        self.assertIsNotNone(bot.last_used_time)
        self.assertNotEqual(bot.last_used_time, 1627984879.9)
        self.assertEqual(bot.display_retrieved_chunks, True)

        delete_bot_by_id("user1", "1")

    def test_update_bot_star_status(self):
        bot = create_test_private_bot("1", False, "user1")
        store_bot(bot)
        update_bot_star_status("user1", "1", True)

        bot = find_bot_by_id("1")
        self.assertEqual(bot.is_starred, True)

        update_bot_star_status("user1", "1", False)
        bot = find_bot_by_id("1")
        self.assertEqual(bot.is_starred, False)

        delete_bot_by_id("user1", "1")

    def test_update_alias_star_status(self):
        bot = create_test_private_bot("1", False, "user1")
        store_bot(bot)
        alias_for_1 = BotAliasModel.from_bot_for_initial_alias(bot)
        store_alias("user1", alias_for_1)
        update_alias_star_status("user1", alias_for_1.original_bot_id, True)

        bots = find_starred_bots_by_user_id("user1")
        self.assertEqual(len(bots), 1)

        found_bot = bots[0]
        self.assertEqual(found_bot.is_starred, True)

        delete_alias_by_id("user1", "1")
        delete_bot_by_id("user1", "1")

    def test_update_delete_bot_publication(self):
        bot = create_test_public_bot("1", False, "user1")
        store_bot(bot)
        update_bot_publication("user1", "1", "api1", "build1")

        bot = find_bot_by_id("1")
        # NOTE: Stack naming rule: ApiPublishmentStack{published_api_id}.
        # See bedrock-chat-stack.ts > `ApiPublishmentStack`
        self.assertEqual(bot.published_api_stack_name, "ApiPublishmentStackapi1")
        self.assertIsNotNone(bot.published_api_datetime)
        self.assertEqual(bot.published_api_codebuild_id, "build1")

        delete_bot_publication("user1", "1")
        bot = find_bot_by_id("1")
        self.assertIsNone(bot.published_api_stack_name)
        self.assertIsNone(bot.published_api_datetime)
        self.assertIsNone(bot.published_api_codebuild_id)

        delete_bot_by_id("user1", "1")

    def test_update_knowledge_base_id(self):
        bot = create_test_private_bot(
            "1",
            False,
            "user1",
            bedrock_knowledge_base=BedrockKnowledgeBaseModel(
                embeddings_model="titan_v2",
                open_search=OpenSearchParamsModel(
                    analyzer=AnalyzerParamsModel(
                        character_filters=["icu_normalizer"],
                        tokenizer="kuromoji_tokenizer",
                        token_filters=["kuromoji_baseform"],
                    )
                ),
                search_params=SearchParamsModelKB(
                    max_results=20,
                    search_type="hybrid",
                ),
                chunking_configuration=FixedSizeParamsModel(
                    chunking_strategy="fixed_size",
                ),
            ),
        )
        store_bot(bot)
        update_knowledge_base_id("user1", "1", "kb1", ["ds1", "ds2"])
        bot = find_bot_by_id("1")
        self.assertEqual(bot.bedrock_knowledge_base.knowledge_base_id, "kb1")
        self.assertEqual(bot.bedrock_knowledge_base.data_source_ids, ["ds1", "ds2"])
        delete_bot_by_id("user1", "1")

    def test_update_bot(self):
        bot = create_test_private_bot("1", False, "user1")
        store_bot(bot)
        update_bot(
            "user1",
            "1",
            title="Updated Title",
            description="Updated Description",
            instruction="Updated Instruction",
            generation_params=GenerationParamsModel(
                max_tokens=2500,
                top_k=250,
                top_p=0.99,
                temperature=0.2,
                stop_sequences=["Human: ", "Assistant: "],
            ),
            agent=AgentModel(
                tools=[
                    AgentToolModel(
                        name="updated_tool", description="updated description"
                    ),
                ]
            ),
            knowledge=KnowledgeModel(
                source_urls=["https://updated.com/"],
                sitemap_urls=["https://updated.xml"],
                filenames=["updated.txt"],
                s3_urls=["s3://test-user/test-bot/"],
            ),
            sync_status="RUNNING",
            sync_status_reason="reason",
            display_retrieved_chunks=False,
            conversation_quick_starters=[
                ConversationQuickStarterModel(title="QS title", example="QS example")
            ],
            bedrock_knowledge_base=BedrockKnowledgeBaseModel(
                embeddings_model="titan_v2",
                open_search=OpenSearchParamsModel(
                    analyzer=AnalyzerParamsModel(
                        character_filters=["icu_normalizer"],
                        tokenizer="kuromoji_tokenizer",
                        token_filters=["kuromoji_baseform"],
                    )
                ),
                search_params=SearchParamsModelKB(
                    max_results=20,
                    search_type="hybrid",
                ),
                chunking_configuration=FixedSizeParamsModel(
                    chunking_strategy="fixed_size",
                    max_tokens=2500,
                    overlap_percentage=20,
                ),
            ),
            bedrock_guardrails=BedrockGuardrailsModel(
                is_guardrail_enabled=True,
                hate_threshold=1,
                insults_threshold=2,
                sexual_threshold=3,
                violence_threshold=4,
                misconduct_threshold=5,
                grounding_threshold=0.1,
                relevance_threshold=0.2,
                guardrail_arn="arn:aws:guardrail",
                guardrail_version="v1",
            ),
            active_models=ActiveModelsModel(),
        )

        bot = find_bot_by_id("1")
        self.assertEqual(bot.title, "Updated Title")
        self.assertEqual(bot.description, "Updated Description")
        self.assertEqual(bot.instruction, "Updated Instruction")

        self.assertEqual(bot.generation_params.max_tokens, 2500)
        self.assertEqual(bot.generation_params.top_k, 250)
        self.assertEqual(bot.generation_params.top_p, 0.99)
        self.assertEqual(bot.generation_params.temperature, 0.2)

        self.assertEqual(bot.agent.tools[0].name, "updated_tool")
        self.assertEqual(bot.agent.tools[0].description, "updated description")

        self.assertEqual(bot.knowledge.source_urls, ["https://updated.com/"])
        self.assertEqual(bot.knowledge.sitemap_urls, ["https://updated.xml"])
        self.assertEqual(bot.knowledge.filenames, ["updated.txt"])
        self.assertEqual(bot.sync_status, "RUNNING")
        self.assertEqual(bot.sync_status_reason, "reason")
        self.assertEqual(bot.display_retrieved_chunks, False)
        self.assertEqual(len(bot.conversation_quick_starters), 1)
        self.assertEqual(bot.conversation_quick_starters[0].title, "QS title")
        self.assertEqual(bot.conversation_quick_starters[0].example, "QS example")

        self.assertEqual(bot.bedrock_knowledge_base.embeddings_model, "titan_v2")
        self.assertEqual(
            bot.bedrock_knowledge_base.chunking_configuration.max_tokens, 2500
        )
        self.assertEqual(
            bot.bedrock_knowledge_base.chunking_configuration.overlap_percentage, 20
        )
        self.assertEqual(
            bot.bedrock_knowledge_base.open_search.analyzer.character_filters,
            ["icu_normalizer"],
        )
        self.assertEqual(
            bot.bedrock_knowledge_base.open_search.analyzer.tokenizer,
            "kuromoji_tokenizer",
        )
        self.assertEqual(
            bot.bedrock_knowledge_base.open_search.analyzer.token_filters,
            ["kuromoji_baseform"],
        )
        self.assertEqual(bot.bedrock_knowledge_base.search_params.max_results, 20)
        self.assertEqual(bot.bedrock_knowledge_base.search_params.search_type, "hybrid")
        self.assertEqual(bot.bedrock_guardrails.is_guardrail_enabled, True)
        self.assertEqual(bot.bedrock_guardrails.hate_threshold, 1)
        self.assertEqual(bot.bedrock_guardrails.insults_threshold, 2)
        self.assertEqual(bot.bedrock_guardrails.sexual_threshold, 3)
        self.assertEqual(bot.bedrock_guardrails.violence_threshold, 4)
        self.assertEqual(bot.bedrock_guardrails.misconduct_threshold, 5)
        self.assertEqual(bot.bedrock_guardrails.grounding_threshold, 0.1)
        self.assertEqual(bot.bedrock_guardrails.relevance_threshold, 0.2)
        self.assertEqual(bot.bedrock_guardrails.guardrail_arn, "arn:aws:guardrail")
        self.assertEqual(bot.bedrock_guardrails.guardrail_version, "v1")

        delete_bot_by_id("user1", "1")


class TestBotAliasRepository(unittest.TestCase):
    def setUp(self) -> None:
        bot1 = create_test_private_bot("1", False, "user1")
        alias1 = BotAliasModel.from_bot_for_initial_alias(bot1)
        store_alias("user2", alias1)

    def tearDown(self) -> None:
        delete_alias_by_id("user2", "1")

    def test_alias_exists(self):
        self.assertTrue(alias_exists("user2", "1"))
        self.assertFalse(alias_exists("user2", "2"))


class TestFindAllBots(unittest.TestCase):
    def setUp(self) -> None:
        # Bots owned by user1
        bot1 = create_test_private_bot(
            id="1", is_starred=False, owner_user_id="user1", last_used_time=1627984899.9
        )
        bot2 = create_test_private_bot(
            id="2",
            is_starred=True,
            owner_user_id="user1",
            last_used_time=1627984879.9,
        )
        bot3 = create_test_public_bot(
            id="3", is_starred=False, owner_user_id="user1", last_used_time=1627984859.9
        )

<<<<<<< HEAD
        # Bots owned by user2
        bot4 = create_test_private_bot(
            id="4",
            is_starred=False,
            owner_user_id="user2",
            last_used_time=1627984839.9,
        )
        # Note: latest last used time
        bot5 = create_test_public_bot(
            id="5", is_starred=False, owner_user_id="user2", last_used_time=1627984999.9
        )
        # Pinned public bot (push)
        bot6 = create_test_pinned_public_bot(
            id="6", is_starred=False, owner_user_id="user2", last_used_time=1627984899.9
=======
        alias1 = BotAliasModel(
            id="alias1",
            # Different from original. Should be updated after `find_all_bots_by_user_id`
            title="Test Alias",
            description="Test Alias Description",
            original_bot_id="public1",
            last_used_time=1627984879.9,
            create_time=1627984879.9,
            # Pinned
            is_pinned=True,
            sync_status="RUNNING",
            has_knowledge=True,
            has_agent=True,
            conversation_quick_starters=[
                ConversationQuickStarterModel(title="QS title", example="QS example")
            ],
            active_models=ActiveModelsModel(),
        )
        alias2 = BotAliasModel(
            id="alias2",
            title="Test Alias",
            description="Test Alias Description",
            original_bot_id="public2",
            last_used_time=1627984879.9,
            create_time=1627984879.9,
            # Not Pinned
            is_pinned=False,
            sync_status="RUNNING",
            has_knowledge=True,
            has_agent=True,
            conversation_quick_starters=[
                ConversationQuickStarterModel(title="QS title", example="QS example")
            ],
            active_models=ActiveModelsModel(),
>>>>>>> 8afe1c99
        )
        # Published bot
        bot7 = create_test_published_bot(
            id="7", is_starred=False, owner_user_id="user2", last_used_time=1627984899.9
        )

        store_bot(bot1)
        store_bot(bot2)
        store_bot(bot3)
        store_bot(bot4)
        store_bot(bot5)
        store_bot(bot6)
        store_bot(bot7)

        # Use bot 5 by user1 (pull)
        alias_for_5 = BotAliasModel.from_bot_for_initial_alias(bot5)
        store_alias("user1", alias_for_5)
        # Star alias 5 for user1
        update_alias_star_status("user1", alias_for_5.original_bot_id, True)

    def tearDown(self) -> None:
        delete_bot_by_id("user1", "1")
        delete_bot_by_id("user1", "2")
        delete_bot_by_id("user1", "3")
        delete_bot_by_id("user2", "4")
        delete_bot_by_id("user2", "5")
        delete_alias_by_id("user1", "5")
        delete_bot_by_id("user2", "6")
        delete_bot_by_id("user2", "7")

    def test_find_owned_bots_by_user_id(self):
        result = find_owned_bots_by_user_id(user_id="user1")
        self.assertEqual(len(result), 3)
        # Order by last used time
        self.assertEqual(result[0].id, "1")
        self.assertEqual(result[1].id, "2")
        self.assertEqual(result[2].id, "3")

    def test_find_starred_bots_by_user_id(self):
        result = find_starred_bots_by_user_id(user_id="user1")

        self.assertEqual(len(result), 2)
        # Order by last used time
        self.assertEqual(result[0].id, "5")
        self.assertEqual(result[1].id, "2")

    def test_find_recently_used_bots_by_user_id(self):
        result = find_recently_used_bots_by_user_id(user_id="user1")

        self.assertEqual(len(result), 4)
        # Should contain 1,2,3,5
        bot_ids = [bot.id for bot in result]
        self.assertIn("1", bot_ids)
        self.assertIn("2", bot_ids)
        self.assertIn("3", bot_ids)
        self.assertIn("5", bot_ids)

    def test_limit(self):
        # Only private bots
        bots = find_owned_bots_by_user_id("user1", limit=2)
        self.assertEqual(len(bots), 2)
        self.assertEqual(bots[0].id, "1")
        self.assertEqual(bots[1].id, "2")

    def test_find_pinned_public_bots(self):
        result = find_pinned_public_bots()
        self.assertEqual(len(result), 1)
        self.assertEqual(result[0].id, "6")

    def test_find_all_published_bots(self):
        bots, next_token = find_all_published_bots()
        self.assertEqual(len(bots), 1)

        bot = bots[0]
        self.assertIsNotNone(bot.published_api_stack_name)
        self.assertIsNotNone(bot.published_api_datetime)

        # Next token should be None
        self.assertIsNone(next_token)


class TestUpdateBotSharedStatus(unittest.TestCase):
    def setUp(self) -> None:
<<<<<<< HEAD
        bot1 = create_test_private_bot("1", is_starred=True, owner_user_id="user1")
        store_bot(bot1)
=======
        bot1 = create_test_private_bot("1", is_pinned=True, owner_user_id="user1")
        bot2 = create_test_private_bot("2", is_pinned=True, owner_user_id="user1")
        public1 = create_test_public_bot(
            "public1", is_pinned=True, owner_user_id="user2"
        )
        alias1 = BotAliasModel(
            id="4",
            title="Test Alias",
            description="Test Alias Description",
            original_bot_id="public1",
            last_used_time=1627984879.9,
            create_time=1627984879.9,
            is_pinned=True,
            sync_status="RUNNING",
            has_knowledge=True,
            has_agent=True,
            conversation_quick_starters=[
                ConversationQuickStarterModel(title="QS title", example="QS example")
            ],
            active_models=ActiveModelsModel(),
        )
        store_bot("user1", bot1)
        store_bot("user1", bot2)
        store_bot("user2", public1)
        update_bot_visibility("user2", "public1", True)
        store_alias("user1", alias1)
>>>>>>> 8afe1c99

    def tearDown(self) -> None:
        delete_bot_by_id("user1", "1")

<<<<<<< HEAD
    def test_update_bot_shared_status(self):
        # Make public
        update_bot_shared_status(
            owner_user_id="user1",
            bot_id="1",
            shared_scope="all",
            shared_status="shared",
            allowed_group_ids=[],
            allowed_user_ids=[],
=======
    def test_update_bot_visibility(self):
        # Change original tilte
        update_bot(
            "user2",
            "public1",
            title="Updated Title",
            description="",
            instruction="",
            generation_params=GenerationParamsModel(
                max_tokens=2000,
                top_k=250,
                top_p=0.999,
                temperature=0.6,
                stop_sequences=["Human: ", "Assistant: "],
            ),
            agent=AgentModel(tools=[]),
            knowledge=KnowledgeModel(
                source_urls=[], sitemap_urls=[], filenames=[], s3_urls=[]
            ),
            sync_status="RUNNING",
            sync_status_reason="",
            display_retrieved_chunks=True,
            conversation_quick_starters=[],
            active_models=ActiveModelsModel(),
>>>>>>> 8afe1c99
        )
        bot = find_bot_by_id("1")
        self.assertEqual(bot.shared_scope, "all")
        self.assertEqual(bot.shared_status, "shared")

        # Make partial shared
        update_bot_shared_status(
            owner_user_id="user1",
            bot_id="1",
            shared_scope="partial",
            shared_status="shared",
            allowed_group_ids=["group1"],
            allowed_user_ids=["user2"],
        )
        bot = find_bot_by_id("1")
        self.assertEqual(bot.shared_scope, "partial")
        self.assertEqual(bot.shared_status, "shared")
        self.assertEqual(bot.allowed_cognito_groups, ["group1"])
        self.assertEqual(bot.allowed_cognito_users, ["user2"])


if __name__ == "__main__":
    unittest.main()<|MERGE_RESOLUTION|>--- conflicted
+++ resolved
@@ -446,7 +446,6 @@
             id="3", is_starred=False, owner_user_id="user1", last_used_time=1627984859.9
         )
 
-<<<<<<< HEAD
         # Bots owned by user2
         bot4 = create_test_private_bot(
             id="4",
@@ -461,42 +460,6 @@
         # Pinned public bot (push)
         bot6 = create_test_pinned_public_bot(
             id="6", is_starred=False, owner_user_id="user2", last_used_time=1627984899.9
-=======
-        alias1 = BotAliasModel(
-            id="alias1",
-            # Different from original. Should be updated after `find_all_bots_by_user_id`
-            title="Test Alias",
-            description="Test Alias Description",
-            original_bot_id="public1",
-            last_used_time=1627984879.9,
-            create_time=1627984879.9,
-            # Pinned
-            is_pinned=True,
-            sync_status="RUNNING",
-            has_knowledge=True,
-            has_agent=True,
-            conversation_quick_starters=[
-                ConversationQuickStarterModel(title="QS title", example="QS example")
-            ],
-            active_models=ActiveModelsModel(),
-        )
-        alias2 = BotAliasModel(
-            id="alias2",
-            title="Test Alias",
-            description="Test Alias Description",
-            original_bot_id="public2",
-            last_used_time=1627984879.9,
-            create_time=1627984879.9,
-            # Not Pinned
-            is_pinned=False,
-            sync_status="RUNNING",
-            has_knowledge=True,
-            has_agent=True,
-            conversation_quick_starters=[
-                ConversationQuickStarterModel(title="QS title", example="QS example")
-            ],
-            active_models=ActiveModelsModel(),
->>>>>>> 8afe1c99
         )
         # Published bot
         bot7 = create_test_published_bot(
@@ -580,42 +543,12 @@
 
 class TestUpdateBotSharedStatus(unittest.TestCase):
     def setUp(self) -> None:
-<<<<<<< HEAD
         bot1 = create_test_private_bot("1", is_starred=True, owner_user_id="user1")
         store_bot(bot1)
-=======
-        bot1 = create_test_private_bot("1", is_pinned=True, owner_user_id="user1")
-        bot2 = create_test_private_bot("2", is_pinned=True, owner_user_id="user1")
-        public1 = create_test_public_bot(
-            "public1", is_pinned=True, owner_user_id="user2"
-        )
-        alias1 = BotAliasModel(
-            id="4",
-            title="Test Alias",
-            description="Test Alias Description",
-            original_bot_id="public1",
-            last_used_time=1627984879.9,
-            create_time=1627984879.9,
-            is_pinned=True,
-            sync_status="RUNNING",
-            has_knowledge=True,
-            has_agent=True,
-            conversation_quick_starters=[
-                ConversationQuickStarterModel(title="QS title", example="QS example")
-            ],
-            active_models=ActiveModelsModel(),
-        )
-        store_bot("user1", bot1)
-        store_bot("user1", bot2)
-        store_bot("user2", public1)
-        update_bot_visibility("user2", "public1", True)
-        store_alias("user1", alias1)
->>>>>>> 8afe1c99
 
     def tearDown(self) -> None:
         delete_bot_by_id("user1", "1")
 
-<<<<<<< HEAD
     def test_update_bot_shared_status(self):
         # Make public
         update_bot_shared_status(
@@ -625,32 +558,6 @@
             shared_status="shared",
             allowed_group_ids=[],
             allowed_user_ids=[],
-=======
-    def test_update_bot_visibility(self):
-        # Change original tilte
-        update_bot(
-            "user2",
-            "public1",
-            title="Updated Title",
-            description="",
-            instruction="",
-            generation_params=GenerationParamsModel(
-                max_tokens=2000,
-                top_k=250,
-                top_p=0.999,
-                temperature=0.6,
-                stop_sequences=["Human: ", "Assistant: "],
-            ),
-            agent=AgentModel(tools=[]),
-            knowledge=KnowledgeModel(
-                source_urls=[], sitemap_urls=[], filenames=[], s3_urls=[]
-            ),
-            sync_status="RUNNING",
-            sync_status_reason="",
-            display_retrieved_chunks=True,
-            conversation_quick_starters=[],
-            active_models=ActiveModelsModel(),
->>>>>>> 8afe1c99
         )
         bot = find_bot_by_id("1")
         self.assertEqual(bot.shared_scope, "all")
