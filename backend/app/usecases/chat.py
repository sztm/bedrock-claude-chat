import logging
from typing import Callable

from app.agents.tools.agent_tool import (
    ToolRunResult,
    run_result_to_tool_result_content_model,
)
from app.agents.tools.knowledge import create_knowledge_tool
from app.agents.utils import get_tool_by_name
from app.bedrock import (
    call_converse_api,
    compose_args_for_converse_api,
)
from app.prompt import build_rag_prompt, PROMPT_TO_CITE_TOOL_RESULTS
from app.repositories.conversation import (
    RecordNotFoundError,
    find_conversation_by_id,
    store_conversation,
    store_related_documents,
)
from app.repositories.custom_bot import find_alias_by_id, store_alias
from app.repositories.models.conversation import (
    SimpleMessageModel,
    ConversationModel,
    MessageModel,
    RelatedDocumentModel,
    TextContentModel,
    ToolUseContentModel,
    ToolResultContentModel,
)
from app.repositories.models.custom_bot import (
    BotAliasModel,
    BotModel,
    ConversationQuickStarterModel,
)
from app.routes.schemas.conversation import (
    ChatInput,
    ChatOutput,
    Chunk,
    Conversation,
    FeedbackOutput,
    MessageOutput,
    type_model_name,
)
from app.stream import ConverseApiStreamHandler, OnStopInput, OnThinking
from app.usecases.bot import fetch_bot, modify_bot_last_used_time
from app.utils import get_current_time
from app.vector_search import (
    SearchResult,
    search_result_to_related_document,
    search_related_docs,
    to_guardrails_grounding_source,
)
from ulid import ULID

logger = logging.getLogger(__name__)
logger.setLevel(logging.DEBUG)


def prepare_conversation(
    user_id: str,
    chat_input: ChatInput,
) -> tuple[str, ConversationModel, BotModel | None]:
    current_time = get_current_time()
    bot = None

    try:
        # Fetch existing conversation
        conversation = find_conversation_by_id(user_id, chat_input.conversation_id)
        logger.info(f"Found conversation: {conversation}")
        parent_id = chat_input.message.parent_message_id
        if chat_input.message.parent_message_id == "system" and chat_input.bot_id:
            # The case editing first user message and use bot
            parent_id = "instruction"
        elif chat_input.message.parent_message_id is None:
            parent_id = conversation.last_message_id
        if chat_input.bot_id:
            logger.info("Bot id is provided. Fetching bot.")
            owned, bot = fetch_bot(user_id, chat_input.bot_id)
    except RecordNotFoundError:
        # The case for new conversation. Note that editing first user message is not considered as new conversation.
        logger.info(
            f"No conversation found with id: {chat_input.conversation_id}. Creating new conversation."
        )

        initial_message_map = {
            # Dummy system message, which is used for root node of the message tree.
            "system": MessageModel(
                role="system",
                content=[
                    TextContentModel(
                        content_type="text",
                        body="",
                    )
                ],
                model=chat_input.message.model,
                children=[],
                parent=None,
                create_time=current_time,
                feedback=None,
                used_chunks=None,
                thinking_log=None,
            )
        }
        parent_id = "system"
        if chat_input.bot_id:
            logger.info("Bot id is provided. Fetching bot.")
            parent_id = "instruction"
            # Fetch bot and append instruction
            owned, bot = fetch_bot(user_id, chat_input.bot_id)
            initial_message_map["instruction"] = MessageModel(
                role="instruction",
                content=[
                    TextContentModel(
                        content_type="text",
                        body=bot.instruction,
                    )
                ],
                model=chat_input.message.model,
                children=[],
                parent="system",
                create_time=current_time,
                feedback=None,
                used_chunks=None,
                thinking_log=None,
            )
            initial_message_map["system"].children.append("instruction")

            if not owned:
                try:
                    # Check alias is already created
                    find_alias_by_id(user_id, chat_input.bot_id)
                except RecordNotFoundError:
                    logger.info(
                        "Bot is not owned by the user. Creating alias to shared bot."
                    )
                    # Create alias item
                    store_alias(
                        user_id,
                        BotAliasModel(
                            id=bot.id,
                            title=bot.title,
                            description=bot.description,
                            original_bot_id=chat_input.bot_id,
                            create_time=current_time,
                            last_used_time=current_time,
                            is_pinned=False,
                            sync_status=bot.sync_status,
                            has_knowledge=bot.has_knowledge(),
                            has_agent=bot.is_agent_enabled(),
                            conversation_quick_starters=(
                                []
                                if bot.conversation_quick_starters is None
                                else [
                                    ConversationQuickStarterModel(
                                        title=starter.title,
                                        example=starter.example,
                                    )
                                    for starter in bot.conversation_quick_starters
                                ]
                            ),
                            model_activate=bot.model_activate,
                        ),
                    )

        # Create new conversation
        conversation = ConversationModel(
            id=chat_input.conversation_id,
            title="New conversation",
            total_price=0.0,
            create_time=current_time,
            message_map=initial_message_map,
            last_message_id="",
            bot_id=chat_input.bot_id,
            should_continue=False,
        )

    # Append user chat input to the conversation
    if not chat_input.continue_generate:
        new_message = MessageModel.from_message_input(chat_input.message)
        new_message.parent = parent_id
        new_message.create_time = current_time

        if chat_input.message.message_id:
            message_id = chat_input.message.message_id
        else:
            message_id = str(ULID())

        conversation.message_map[message_id] = new_message
        conversation.message_map[parent_id].children.append(message_id)  # type: ignore

    # If the "Generate continue" button is pressed, a new_message is not generated.
    else:
        message_id = (
            conversation.message_map[conversation.last_message_id].parent
            or "instruction"
        )

    return (message_id, conversation, bot)


def trace_to_root(
    node_id: str | None, message_map: dict[str, MessageModel]
) -> list[SimpleMessageModel]:
    """Trace message map from leaf node to root node."""
    result: list[SimpleMessageModel] = []
    if not node_id or node_id == "system":
        node_id = "instruction" if "instruction" in message_map else "system"

    current_node = message_map.get(node_id)
    while current_node:
        result.append(SimpleMessageModel.from_message_model(message=current_node))
        if current_node.thinking_log:
            result.extend(
                log
                for log in reversed(current_node.thinking_log)
                if any(
                    isinstance(content, ToolUseContentModel)
                    or isinstance(content, ToolResultContentModel)
                    for content in log.content
                )
            )

        parent_id = current_node.parent
        if parent_id is None:
            break
        current_node = message_map.get(parent_id)

    return result[::-1]


def chat(
    user_id: str,
    chat_input: ChatInput,
    on_stream: Callable[[str], None] | None = None,
    on_stop: Callable[[OnStopInput], None] | None = None,
    on_thinking: Callable[[OnThinking], None] | None = None,
    on_tool_result: Callable[[ToolRunResult], None] | None = None,
) -> tuple[ConversationModel, MessageModel]:
    user_msg_id, conversation, bot = prepare_conversation(user_id, chat_input)

    tools = (
        {t.name: get_tool_by_name(t.name) for t in bot.agent.tools}
        if bot and bot.is_agent_enabled()
        else {}
    )
    display_citation = bot is not None and bot.display_retrieved_chunks

    message_map = conversation.message_map
    instructions: list[str] = (
        [
            content.body
            for content in message_map["instruction"].content
            if isinstance(content, TextContentModel)
        ]
        if "instruction" in message_map
        else []
    )

    related_documents: list[RelatedDocumentModel] = []
    search_results: list[SearchResult] = []
    if bot is not None:
        if bot.is_agent_enabled():
            if bot.has_knowledge():
                # Add knowledge tool
                knowledge_tool = create_knowledge_tool(bot, chat_input.message.model)
                tools[knowledge_tool.name] = knowledge_tool

            if display_citation:
                instructions.append(PROMPT_TO_CITE_TOOL_RESULTS)

        elif bot.has_knowledge():
            # Fetch most related documents from vector store
            # NOTE: Currently embedding not support multi-modal. For now, use the last content.
            content = conversation.message_map[user_msg_id].content[-1]
            if isinstance(content, TextContentModel):
                pseudo_tool_use_id = "new-message-assistant"

                if on_thinking:
                    on_thinking(
                        {
                            "tool_use_id": pseudo_tool_use_id,
                            "name": "knowledge_base_tool",
                            "input": {
                                "query": content.body,
                            },
                        }
                    )

                search_results = search_related_docs(bot=bot, query=content.body)
                logger.info(f"Search results from vector store: {search_results}")

                if on_tool_result:
                    on_tool_result(
                        {
                            "tool_use_id": pseudo_tool_use_id,
                            "status": "success",
                            "related_documents": [
                                search_result_to_related_document(
                                    search_result=result,
                                    source_id_base=pseudo_tool_use_id,
                                )
                                for result in search_results
                            ],
                        }
                    )

                # Insert contexts to instruction
                instructions.append(
                    build_rag_prompt(
                        search_results=search_results,
                        display_citation=display_citation,
                    )
                )

    # Leaf node id
    # If `continue_generate` is True, note that new message is not added to the message map.
    node_id = (
        chat_input.message.parent_message_id
        if chat_input.continue_generate
        else message_map[user_msg_id].parent
    )
    if node_id is None:
        raise ValueError("parent_message_id or parent is None")

    messages = trace_to_root(
        node_id=node_id,
        message_map=message_map,
    )

    continue_generate = chat_input.continue_generate

    if continue_generate:
        message_for_continue_generate = SimpleMessageModel.from_message_model(
            message=message_map[conversation.last_message_id],
        )

    else:
        messages.append(
            SimpleMessageModel.from_message_model(message=message_map[user_msg_id]),
        )
        message_for_continue_generate = None

    generation_params = bot.generation_params if bot else None

    # Guardrails
    guardrail = bot.bedrock_guardrails if bot else None
    grounding_source = None
    if guardrail and guardrail.is_guardrail_enabled:
        grounding_source = to_guardrails_grounding_source(search_results)

    stream_handler = ConverseApiStreamHandler(
        model=chat_input.message.model,
        instructions=instructions,
        generation_params=generation_params,
        guardrail=guardrail,
        tools=tools,
        on_stream=on_stream,
        on_thinking=on_thinking,
    )

    thinking_log: list[SimpleMessageModel] = []
    while True:
        result = stream_handler.run(
            messages=messages,
            grounding_source=grounding_source,
            message_for_continue_generate=message_for_continue_generate,
        )

        message = result["message"]
        stop_reason = result["stop_reason"]

        conversation.total_price += result["price"]
        conversation.should_continue = stop_reason == "max_tokens"

        if stop_reason != "tool_use":
            message.parent = user_msg_id

            if len(thinking_log) > 0:
                message.thinking_log = thinking_log

            if chat_input.continue_generate:
                # For continue generate
                if len(thinking_log) == 0:
                    assistant_msg_id = conversation.last_message_id
                    conversation.message_map[assistant_msg_id] = message
                    break

                else:
                    old_assistant_msg_id = conversation.last_message_id
                    conversation.message_map[user_msg_id].children.remove(
                        old_assistant_msg_id
                    )
                    del conversation.message_map[old_assistant_msg_id]

            # Issue id for new assistant message
            assistant_msg_id = str(ULID())
            conversation.message_map[assistant_msg_id] = message

            # Append children to parent
            conversation.message_map[user_msg_id].children.append(assistant_msg_id)
            conversation.last_message_id = assistant_msg_id

            search_results_as_related_documents = [
                search_result_to_related_document(
                    search_result=result,
                    source_id_base=assistant_msg_id,
                )
                for result in search_results
            ]
            related_documents.extend(search_results_as_related_documents)
            break

        tool_use_message = SimpleMessageModel.from_message_model(message=message)
        if continue_generate:
            messages[-1] = tool_use_message

            continue_generate = False
            message_for_continue_generate = None

        else:
            messages.append(tool_use_message)

        thinking_log.append(tool_use_message)

        tool_use_contents = [
            content
            for content in tool_use_message.content
            if isinstance(content, ToolUseContentModel)
        ]

        run_results: list[ToolRunResult] = []
        for content in tool_use_contents:
            tool = tools[content.body.name]
            run_result = tool.run(
                tool_use_id=content.body.tool_use_id,
                input=content.body.input,
            )
            run_results.append(run_result)

            if run_result["status"] == "success":
                related_documents.extend(run_result["related_documents"])

            if on_tool_result:
                on_tool_result(run_result)

        tool_result_message = SimpleMessageModel(
            role="user",
            content=[
                run_result_to_tool_result_content_model(
                    run_result=result,
                    display_citation=display_citation,
                )
                for result in run_results
            ],
        )
        messages.append(tool_result_message)
        thinking_log.append(tool_result_message)

    # Store conversation before finish streaming so that front-end can avoid 404 issue
    store_conversation(user_id, conversation)
    store_related_documents(
        user_id=user_id,
        conversation_id=conversation.id,
        related_documents=related_documents,
    )

    if on_stop:
        on_stop(result)

    # Update bot last used time
    if chat_input.bot_id:
        logger.info("Bot id is provided. Updating bot last used time.")
        # Update bot last used time
        modify_bot_last_used_time(user_id, chat_input.bot_id)

    return conversation, message


def chat_output_from_message(
    conversation: ConversationModel,
    message: MessageModel,
) -> ChatOutput:
    return ChatOutput(
        conversation_id=conversation.id,
        create_time=conversation.create_time,
        message=MessageOutput(
            role=message.role,
            content=[c.to_content() for c in message.content],
            model=message.model,
            children=message.children,
            parent=message.parent,
            feedback=None,
            used_chunks=(
                [
                    Chunk(
                        content=c.content,
                        content_type=c.content_type,
                        source=c.source,
                        rank=c.rank,
                    )
                    for c in message.used_chunks
                ]
                if message.used_chunks
                else None
            ),
            thinking_log=(
                [m.to_schema() for m in message.thinking_log]
                if message.thinking_log
                else None
            ),
        ),
        bot_id=conversation.bot_id,
    )


def propose_conversation_title(
    user_id: str,
    conversation_id: str,
    model: type_model_name = "claude-v3-haiku",
) -> str:
    PROMPT = """Reading the conversation above, what is the appropriate title for the conversation? When answering the title, please follow the rules below:
<rules>
- Title length must be from 15 to 20 characters.
- Prefer more specific title than general. Your title should always be distinct from others.
- Return the conversation title only. DO NOT include any strings other than the title.
- Title must be in the same language as the conversation.
</rules>
"""
    # Fetch existing conversation
    conversation = find_conversation_by_id(user_id, conversation_id)

    messages = trace_to_root(
        node_id=conversation.last_message_id,
        message_map=conversation.message_map,
    )

    # Append message to generate title
    new_message = SimpleMessageModel(
        role="user",
        content=[
            TextContentModel(
                content_type="text",
                body=PROMPT,
            )
        ],
    )
    messages.append(new_message)

    # Invoke Bedrock
    args = compose_args_for_converse_api(
        messages=[
            message
            for message in messages
            if not any(
                isinstance(content, ToolUseContentModel)
                or isinstance(content, ToolResultContentModel)
                for content in message.content
            )
        ],
        model=model,
        stream=False,
    )
    response = call_converse_api(args)
    reply_txt = (
        response["output"]["message"]["content"][0]["text"]
        if "message" in response["output"]
        and len(response["output"]["message"]["content"]) > 0
        and "text" in response["output"]["message"]["content"][0]
        else ""
    )

    return reply_txt


def fetch_conversation(user_id: str, conversation_id: str) -> Conversation:
    conversation = find_conversation_by_id(user_id, conversation_id)

    message_map = {
        message_id: MessageOutput(
            role=message.role,
            content=[c.to_content() for c in message.content],
            model=message.model,
            children=message.children,
            parent=message.parent,
            feedback=(
                FeedbackOutput(
                    thumbs_up=message.feedback.thumbs_up,
                    category=message.feedback.category,
                    comment=message.feedback.comment,
                )
                if message.feedback
                else None
            ),
            used_chunks=(
                [
                    Chunk(
                        content=c.content,
                        content_type=c.content_type,
                        source=c.source,
                        rank=c.rank,
                    )
                    for c in message.used_chunks
                ]
                if message.used_chunks
                else None
            ),
            thinking_log=(
                [m.to_schema() for m in message.thinking_log]
                if message.thinking_log
                else None
            ),
        )
        for message_id, message in conversation.message_map.items()
    }
    # Omit instruction
    if "instruction" in message_map:
        for c in message_map["instruction"].children:
            message_map[c].parent = "system"
        message_map["system"].children = message_map["instruction"].children

        del message_map["instruction"]

    output = Conversation(
        id=conversation_id,
        title=conversation.title,
        create_time=conversation.create_time,
        last_message_id=conversation.last_message_id,
        message_map=message_map,
        bot_id=conversation.bot_id,
        should_continue=conversation.should_continue,
    )
<<<<<<< HEAD
    return output


def fetch_related_documents(
    user_id: str, chat_input: ChatInput
) -> list[RelatedDocumentsOutput] | None:
    """Retrieve related documents from vector store.
    If `display_retrieved_chunks` is disabled, return None.
    """
    if not chat_input.bot_id:
        return []

    _, bot = fetch_bot(user_id, chat_input.bot_id)
    if not bot.display_retrieved_chunks:
        return None

    # Check if bot has a properly configured knowledge base
    if (
        not bot.bedrock_knowledge_base
        or not bot.bedrock_knowledge_base.knowledge_base_id
    ):
        logger.warning("Bot does not have a properly configured Bedrock Knowledge Base")
        return []

    query: str = chat_input.message.content[-1].body  # type: ignore[assignment]
    chunks = search_related_docs(bot=bot, query=query)

    documents = []
    for chunk in chunks:
        content_type, source_link = get_source_link(chunk.source)
        documents.append(
            RelatedDocumentsOutput(
                chunk_body=chunk.content,
                content_type=content_type,
                source_link=source_link,
                rank=chunk.rank,
            )
        )
    return documents
=======
    return output
>>>>>>> 8218f75e
<|MERGE_RESOLUTION|>--- conflicted
+++ resolved
@@ -630,46 +630,5 @@
         bot_id=conversation.bot_id,
         should_continue=conversation.should_continue,
     )
-<<<<<<< HEAD
     return output
 
-
-def fetch_related_documents(
-    user_id: str, chat_input: ChatInput
-) -> list[RelatedDocumentsOutput] | None:
-    """Retrieve related documents from vector store.
-    If `display_retrieved_chunks` is disabled, return None.
-    """
-    if not chat_input.bot_id:
-        return []
-
-    _, bot = fetch_bot(user_id, chat_input.bot_id)
-    if not bot.display_retrieved_chunks:
-        return None
-
-    # Check if bot has a properly configured knowledge base
-    if (
-        not bot.bedrock_knowledge_base
-        or not bot.bedrock_knowledge_base.knowledge_base_id
-    ):
-        logger.warning("Bot does not have a properly configured Bedrock Knowledge Base")
-        return []
-
-    query: str = chat_input.message.content[-1].body  # type: ignore[assignment]
-    chunks = search_related_docs(bot=bot, query=query)
-
-    documents = []
-    for chunk in chunks:
-        content_type, source_link = get_source_link(chunk.source)
-        documents.append(
-            RelatedDocumentsOutput(
-                chunk_body=chunk.content,
-                content_type=content_type,
-                source_link=source_link,
-                rank=chunk.rank,
-            )
-        )
-    return documents
-=======
-    return output
->>>>>>> 8218f75e
